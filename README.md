# Model Context Protocol servers

This repository is a collection of *reference implementations* for the [Model Context Protocol](https://modelcontextprotocol.io/) (MCP), as well as references
to community built servers and additional resources.

The servers in this repository showcase the versatility and extensibility of MCP, demonstrating how it can be used to give Large Language Models (LLMs) secure, controlled access to tools and data sources.
Each MCP server is implemented with either the [Typescript MCP SDK](https://github.com/modelcontextprotocol/typescript-sdk) or [Python MCP SDK](https://github.com/modelcontextprotocol/python-sdk).

## 🌟 Reference Servers

These servers aim to demonstrate MCP features and the Typescript and Python SDK.

- **[AWS KB Retrieval](src/aws-kb-retrieval-server)** - Retrieval from AWS Knowledge Base using Bedrock Agent Runtime
- **[Brave Search](src/brave-search)** - Web and local search using Brave's Search API
- **[EverArt](src/everart)** - AI image generation using various models
- **[Everything](src/everything)** - Reference / test server with prompts, resources, and tools
- **[Fetch](src/fetch)** - Web content fetching and conversion for efficient LLM usage
- **[Filesystem](src/filesystem)** - Secure file operations with configurable access controls
- **[Git](src/git)** - Tools to read, search, and manipulate Git repositories
- **[GitHub](src/github)** - Repository management, file operations, and GitHub API integration
- **[GitLab](src/gitlab)** - GitLab API, enabling project management
- **[Google Drive](src/gdrive)** - File access and search capabilities for Google Drive
- **[Google Maps](src/google-maps)** - Location services, directions, and place details
- **[Memory](src/memory)** - Knowledge graph-based persistent memory system
- **[PostgreSQL](src/postgres)** - Read-only database access with schema inspection
- **[Puppeteer](src/puppeteer)** - Browser automation and web scraping
- **[Sentry](src/sentry)** - Retrieving and analyzing issues from Sentry.io
- **[Sequential Thinking](src/sequentialthinking)** - Dynamic and reflective problem-solving through thought sequences
- **[Slack](src/slack)** - Channel management and messaging capabilities
- **[Sqlite](src/sqlite)** - Database interaction and business intelligence capabilities
- **[Time](src/time)** - Time and timezone conversion capabilities

## 🤝 Third-Party Servers

### 🎖️ Official Integrations

Official integrations are maintained by companies building production ready MCP servers for their platforms.

- <img height="12" width="12" src="https://axiom.co/favicon.ico" alt="Axiom Logo" /> **[Axiom](https://github.com/axiomhq/mcp-server-axiom)** - Query and analyze your Axiom logs, traces, and all other event data in natural language
- <img height="12" width="12" src="https://browserbase.com/favicon.ico" alt="Browserbase Logo" /> **[Browserbase](https://github.com/browserbase/mcp-server-browserbase)** - Automate browser interactions in the cloud (e.g. web navigation, data extraction, form filling, and more)
- <img height="12" width="12" src="https://cdn.simpleicons.org/cloudflare" /> **[Cloudflare](https://github.com/cloudflare/mcp-server-cloudflare)** - Deploy, configure & interrogate your resources on the Cloudflare developer platform (e.g. Workers/KV/R2/D1)
- **[Raygun](https://github.com/MindscapeHQ/mcp-server-raygun)** - Interact with your crash reporting and real using monitoring data on your Raygun account
- **[Obsidian Markdown Notes](https://github.com/calclavia/mcp-obsidian)** - Read and search through your Obsidian vault or any directory containing Markdown notes
- <img height="12" width="12" src="https://e2b.dev/favicon.ico" alt="E2B Logo" /> **[E2B](https://github.com/e2b-dev/mcp-server)** - Run code in secure sandboxes hosted by [E2B](https://e2b.dev)
- <img height="12" width="12" src="https://exa.ai/images/favicon-32x32.png" alt="Exa Logo" /> **[Exa](https://github.com/exa-labs/exa-mcp-server)** - Search Engine made for AIs by [Exa](https://exa.ai)
- **[Neon](https://github.com/neondatabase/mcp-server-neon)** - Interact with the Neon serverless Postgres platform
- <img height="12" width="12" src="https://neo4j.com/favicon.ico" alt="Neo4j Logo" /> **[Neo4j](https://github.com/neo4j-contrib/mcp-neo4j/)** - Neo4j graph database server (schema + read/write-cypher) and separate graph database backed memory 
- <img height="12" width="12" src="https://www.tinybird.co/favicon.ico" alt="Tinybird Logo" /> **[Tinybird](https://github.com/tinybirdco/mcp-tinybird)** - Interact with Tinybird serverless ClickHouse platform
- <img height="12" width="12" src="https://pics.fatwang2.com/56912e614b35093426c515860f9f2234.svg" /> [Search1API](https://github.com/fatwang2/search1api-mcp) - One API for Search, Crawling, and Sitemaps
- <img height="12" width="12" src="https://qdrant.tech/img/brand-resources-logos/logomark.svg" /> **[Qdrant](https://github.com/qdrant/mcp-server-qdrant/)** - Implement semantic memory layer on top of the Qdrant vector search engine
- <img height="12" width="12" src="https://metoro.io/static/images/logos/Metoro.svg" /> **[Metoro](https://github.com/metoro-io/metoro-mcp-server)** - Query and interact with kubernetes environments monitored by Metoro

### 🌎 Community Servers

A growing set of community-developed and maintained servers demonstrates various applications of MCP across different domains.

> **Note:** Community servers are **untested** and should be used at **your own risk**. They are not affiliated with or endorsed by Anthropic.

- **[MCP Installer](https://github.com/anaisbetts/mcp-installer)** - This server is a server that installs other MCP servers for you.
- **[NS Travel Information](https://github.com/r-huijts/ns-mcp-server)** - Access Dutch Railways (NS) real-time train travel information and disruptions through the official NS API.
- **[Spotify](https://github.com/varunneal/spotify-mcp)** - This MCP allows an LLM to play and use Spotify. 
- **[Inoyu](https://github.com/sergehuber/inoyu-mcp-unomi-server)** - Interact with an Apache Unomi CDP customer data platform to retrieve and update customer profiles
- **[Vega-Lite](https://github.com/isaacwasserman/mcp-vegalite-server)** - Generate visualizations from fetched data using the VegaLite format and renderer.
- **[Snowflake](https://github.com/isaacwasserman/mcp-snowflake-server)** - This MCP server enables LLMs to interact with Snowflake databases, allowing for secure and controlled data operations.
- **[MySQL](https://github.com/designcomputer/mysql_mcp_server)** (by DesignComputer) - MySQL database integration in Python with configurable access controls and schema inspection
- **[MySQL](https://github.com/benborla/mcp-server-mysql)** (by benborla) - MySQL database integration in NodeJS with configurable access controls and schema inspection
- **[MSSQL](https://github.com/aekanun2020/mcp-server/)** - MSSQL database integration with configurable access controls and schema inspection
- **[BigQuery](https://github.com/LucasHild/mcp-server-bigquery)** (by LucasHild) - This server enables LLMs to inspect database schemas and execute queries on BigQuery.
- **[BigQuery](https://github.com/ergut/mcp-bigquery-server)** (by ergut) - Server implementation for Google BigQuery integration that enables direct BigQuery database access and querying capabilities
- **[Todoist](https://github.com/abhiz123/todoist-mcp-server)** - Interact with Todoist to manage your tasks.
- **[Tavily search](https://github.com/RamXX/mcp-tavily)** - An MCP server for Tavily's search & news API, with explicit site inclusions/exclusions
- **[Linear](https://github.com/jerhadf/linear-mcp-server)** - Allows LLM to interact with Linear's API for project management, including searching, creating, and updating issues.
- **[Playwright](https://github.com/executeautomation/mcp-playwright)** - This MCP Server will help you run browser automation and webscraping using Playwright
- **[AWS](https://github.com/rishikavikondala/mcp-server-aws)** - Perform operations on your AWS resources using an LLM
- **[LlamaCloud](https://github.com/run-llama/mcp-server-llamacloud)** (by marcusschiesser) - Integrate the data stored in a managed index on [LlamaCloud](https://cloud.llamaindex.ai/)
- **[Any Chat Completions](https://github.com/pyroprompts/any-chat-completions-mcp)** - Interact with any OpenAI SDK Compatible Chat Completions API like OpenAI, Perplexity, Groq, xAI and many more.
- **[Windows CLI](https://github.com/SimonB97/win-cli-mcp-server)** - MCP server for secure command-line interactions on Windows systems, enabling controlled access to PowerShell, CMD, and Git Bash shells.
- **[OpenRPC](https://github.com/shanejonas/openrpc-mpc-server)** - Interact with and discover JSON-RPC APIs via [OpenRPC](https://open-rpc.org).
- **[FireCrawl](https://github.com/vrknetha/mcp-server-firecrawl)** - Advanced web scraping with JavaScript rendering, PDF support, and smart rate limiting
- **[AlphaVantage](https://github.com/calvernaz/alphavantage)** - MCP server for stock market data API [AlphaVantage](https://www.alphavantage.co)
- **[Docker](https://github.com/ckreiling/mcp-server-docker)** - Integrate with Docker to manage containers, images, volumes, and networks.
- **[Kubernetes](https://github.com/Flux159/mcp-server-kubernetes)** - Connect to Kubernetes cluster and manage pods, deployments, and services.
- **[OpenAPI](https://github.com/snaggle-ai/openapi-mcp-server)** - Interact with [OpenAPI](https://www.openapis.org/) APIs.
- **[Pandoc](https://github.com/vivekVells/mcp-pandoc)** - MCP server for seamless document format conversion using Pandoc, supporting Markdown, HTML, and plain text, with other formats like PDF, csv and docx in development. 
- **[HuggingFace Spaces](https://github.com/evalstate/mcp-hfspace)** - Server for using HuggingFace Spaces, supporting Open Source Image, Audio, Text Models and more. Claude Desktop mode for easy integration.
- **[ChatSum](https://github.com/chatmcp/mcp-server-chatsum)** - Query and Summarize chat messages with LLM. by [mcpso](https://mcp.so)
- **[Rememberizer AI](https://github.com/skydeckai/mcp-server-rememberizer)** - An MCP server designed for interacting with the Rememberizer data source, facilitating enhanced knowledge retrieval.
<<<<<<< HEAD
- **[TMDB](https://github.com/Laksh-star/mcp-server-tmdb)**- This MCP server integrates with The Movie Database (TMDB) API to provide movie information, search capabilities, and recommendations.
=======
- **[X (Twitter)](https://github.com/vidhupv/x-mcp)** (by vidhupv) - Create, manage and publish X/Twitter posts directly through Claude chat.
- **[X (Twitter)](https://github.com/EnesCinr/twitter-mcp)** (by EnesCinr) - Interact with twitter API. Post tweets and search for tweets by query.
- **[RAG Web Browser](https://github.com/apify/mcp-server-rag-web-browser)** An MCP server for Apify's RAG Web Browser Actor to perform web searches, scrape URLs, and return content in Markdown.
- **[XMind](https://github.com/apeyroux/mcp-xmind)** - Read and search through your XMind directory containing XMind files.
- **[oatpp-mcp](https://github.com/oatpp/oatpp-mcp)** - C++ MCP integration for Oat++. Use [Oat++](https://oatpp.io) to build MCP servers.
- **[Airtable](https://github.com/domdomegg/airtable-mcp-server)** - Read and write access to [Airtable](https://airtable.com/) databases, with schema inspection.
- **[mcp-k8s-go](https://github.com/strowk/mcp-k8s-go)** - Golang-based Kubernetes server for MCP to browse pods and their logs, events, namespaces and more. Built to be extensible.
>>>>>>> 72138bf3

## 📚 Resources

Additional resources on MCP.

- **[Awesome MCP Servers by punkpeye](https://github.com/punkpeye/awesome-mcp-servers)** (**[website](https://glama.ai/mcp/servers)**) - A curated list of MCP servers by **[Frank Fiegel](https://github.com/punkpeye)**
- **[Awesome MCP Servers by wong2](https://github.com/wong2/awesome-mcp-servers)** (**[website](https://mcpservers.org)**) - A curated list of MCP servers by **[wong2](https://github.com/wong2)**
- **[Awesome MCP Servers by appcypher](https://github.com/appcypher/awesome-mcp-servers)** - A curated list of MCP servers by **[Stephen Akinyemi](https://github.com/appcypher)**
- **[Open-Sourced MCP Servers Directory](https://github.com/chatmcp/mcp-directory)** - A curated list of MCP servers by **[mcpso](https://mcp.so)**
- **[Discord Server](https://glama.ai/mcp/discord)** – A community discord server dedicated to MCP by **[Frank Fiegel](https://github.com/punkpeye)**
- **[Smithery](https://smithery.ai/)** - A registry of MCP servers to find the right tools for your LLM agents by **[Henry Mao](https://github.com/calclavia)**
- **[mcp-get](https://mcp-get.com)** - Command line tool for installing and managing MCP servers by **[Michael Latman](https://github.com/michaellatman)**
- **[mcp-cli](https://github.com/wong2/mcp-cli)** - A CLI inspector for the Model Context Protocol by **[wong2](https://github.com/wong2)**
- **[r/mcp](https://www.reddit.com/r/mcp)** – A Reddit community dedicated to MCP by **[Frank Fiegel](https://github.com/punkpeye)**
- **[MCP X Community](https://x.com/i/communities/1861891349609603310)** – A X community for MCP by **[Xiaoyi](https://x.com/chxy)**
- **[mcp-manager](https://github.com/zueai/mcp-manager)** - Simple Web UI to install and manage MCP servers for Claude Desktop by **[Zue](https://github.com/zueai)**
- **[MCPHub](https://github.com/Jeamee/MCPHub-Desktop)** – An Open Source MacOS & Windows GUI Desktop app for discovering, installing and managing MCP servers by **[Jeamee](https://github.com/jeamee)**

## 🚀 Getting Started

### Using MCP Servers in this Repository
Typescript-based servers in this repository can be used directly with `npx`.

For example, this will start the [Memory](src/memory) server:
```sh
npx -y @modelcontextprotocol/server-memory
```

Python-based servers in this repository can be used directly with [`uvx`](https://docs.astral.sh/uv/concepts/tools/) or [`pip`](https://pypi.org/project/pip/). `uvx` is recommended for ease of use and setup.

For example, this will start the [Git](src/git) server:
```sh
# With uvx
uvx mcp-server-git

# With pip
pip install mcp-server-git
python -m mcp_server_git
```

Follow [these](https://docs.astral.sh/uv/getting-started/installation/) instructions to install `uv` / `uvx` and [these](https://pip.pypa.io/en/stable/installation/) to install `pip`.

### Using an MCP Client
However, running a server on its own isn't very useful, and should instead be configured into an MCP client. For example, here's the Claude Desktop configuration to use the above server:

```json
{
  "mcpServers": {
    "memory": {
      "command": "npx",
      "args": ["-y", "@modelcontextprotocol/server-memory"]
    }
  }
}
```

Additional examples of using the Claude Desktop as an MCP client might look like:

```json
{
  "mcpServers": {
    "filesystem": {
      "command": "npx",
      "args": ["-y", "@modelcontextprotocol/server-filesystem", "/path/to/allowed/files"]
    },
    "git": {
      "command": "uvx",
      "args": ["mcp-server-git", "--repository", "path/to/git/repo"]
    },
    "github": {
      "command": "npx",
      "args": ["-y", "@modelcontextprotocol/server-github"],
      "env": {
        "GITHUB_PERSONAL_ACCESS_TOKEN": "<YOUR_TOKEN>"
      }
    },
    "postgres": {
      "command": "npx",
      "args": ["-y", "@modelcontextprotocol/server-postgres", "postgresql://localhost/mydb"]
    }
  }
}
```

## 🛠️ Creating Your Own Server

Interested in creating your own MCP server? Visit the official documentation at [modelcontextprotocol.io](https://modelcontextprotocol.io/introduction) for comprehensive guides, best practices, and technical details on implementing MCP servers.

## 🤝 Contributing

See [CONTRIBUTING.md](CONTRIBUTING.md) for information about contributing to this repository.

## 🔒 Security

See [SECURITY.md](SECURITY.md) for reporting security vulnerabilities.

## 📜 License

This project is licensed under the MIT License - see the [LICENSE](LICENSE) file for details.

## 💬 Community

- [GitHub Discussions](https://github.com/orgs/modelcontextprotocol/discussions)

## ⭐ Support

If you find MCP servers useful, please consider starring the repository and contributing new servers or improvements!

---

Managed by Anthropic, but built together with the community. The Model Context Protocol is open source and we encourage everyone to contribute their own servers and improvements!<|MERGE_RESOLUTION|>--- conflicted
+++ resolved
@@ -85,9 +85,6 @@
 - **[HuggingFace Spaces](https://github.com/evalstate/mcp-hfspace)** - Server for using HuggingFace Spaces, supporting Open Source Image, Audio, Text Models and more. Claude Desktop mode for easy integration.
 - **[ChatSum](https://github.com/chatmcp/mcp-server-chatsum)** - Query and Summarize chat messages with LLM. by [mcpso](https://mcp.so)
 - **[Rememberizer AI](https://github.com/skydeckai/mcp-server-rememberizer)** - An MCP server designed for interacting with the Rememberizer data source, facilitating enhanced knowledge retrieval.
-<<<<<<< HEAD
-- **[TMDB](https://github.com/Laksh-star/mcp-server-tmdb)**- This MCP server integrates with The Movie Database (TMDB) API to provide movie information, search capabilities, and recommendations.
-=======
 - **[X (Twitter)](https://github.com/vidhupv/x-mcp)** (by vidhupv) - Create, manage and publish X/Twitter posts directly through Claude chat.
 - **[X (Twitter)](https://github.com/EnesCinr/twitter-mcp)** (by EnesCinr) - Interact with twitter API. Post tweets and search for tweets by query.
 - **[RAG Web Browser](https://github.com/apify/mcp-server-rag-web-browser)** An MCP server for Apify's RAG Web Browser Actor to perform web searches, scrape URLs, and return content in Markdown.
@@ -95,7 +92,7 @@
 - **[oatpp-mcp](https://github.com/oatpp/oatpp-mcp)** - C++ MCP integration for Oat++. Use [Oat++](https://oatpp.io) to build MCP servers.
 - **[Airtable](https://github.com/domdomegg/airtable-mcp-server)** - Read and write access to [Airtable](https://airtable.com/) databases, with schema inspection.
 - **[mcp-k8s-go](https://github.com/strowk/mcp-k8s-go)** - Golang-based Kubernetes server for MCP to browse pods and their logs, events, namespaces and more. Built to be extensible.
->>>>>>> 72138bf3
+- **[TMDB](https://github.com/Laksh-star/mcp-server-tmdb)** - This MCP server integrates with The Movie Database (TMDB) API to provide movie information, search capabilities, and recommendations.
 
 ## 📚 Resources
 
